"""Integrate stochastic master equations in vectorized form.

    .. py:module:: integrate.py
       :synopsis: Integrate stochastic master equations in vectorized form.
    .. moduleauthor:: Jonathan Gross <jarthurgross@gmail.com>

"""

from functools import partial
import itertools as it
import numpy as np
from scipy.integrate import solve_ivp
import sparse
import pysme.system_builder as sb
import pysme.sparse_system_builder as ssb
import pysme.sde as sde
import pysme.gellmann as gm

def b_dx_b(G2, k_T_G, G, k_T, rho):
    r"""A term in Taylor integration methods.

    Function to return the :math:`\left(\vec{b}(\vec{\rho})\cdot
    \vec{\nabla}_{\vec{\rho}}\right)\vec{b}(\vec{\rho})` term for Milstein
    integration.

    Parameters
    ----------
    G2: numpy.array
        :math:`G^2`.
    k_T_G: numpy.array
        :math:`\vec{k}^TG`.
    G: numpy.array
        :math:`G`.
    k_T: numpy.array
        :math:`\vec{k}^T`.
    rho: numpy.array
        :math:`\rho`.

    Returns
    -------
    numpy.array
        :math:`\left(\vec{b}(\vec{\rho})\cdot
        \vec{\nabla}_{\vec{\rho}}\right)\vec{b}(\vec{\rho})`.

    """
    k_rho_dot = np.dot(k_T, rho)
    return ((np.dot(k_T_G, rho) + 2*k_rho_dot**2)*rho +
            np.dot(G2 + 2*k_rho_dot*G, rho))

def b_dx_b_tr_dec(G2, rho):
    r"""Same as :func:`b_dx_b`, but for the linear differential equation.

    Because the nonlinear terms are discarded, this function requires fewer
    arguments.

    """
    return np.dot(G2, rho)

def b_dx_a(QG, k_T, Q, rho):
    r"""A term in Taylor integration methods.

    Function to return the :math:`\left(\vec{b}(\vec{\rho})\cdot
    \vec{\nabla}_{\vec{\rho}}\right)\vec{a}(\vec{\rho})` term for stochastic
    integration.

    Parameters
    ----------
    QG: numpy.array
        :math:`QG`.
    k_T: numpy.array
        :math:`\vec{k}^T`.
    Q: numpy.array
        :math:`Q`.
    rho: numpy.array
        :math:`\rho`.

    Returns
    -------
    numpy.array
        :math:`\left(\vec{b}(\vec{\rho})\cdot
        \vec{\nabla}_{\vec{\rho}}\right)\vec{a}(\vec{\rho})`.

    """
    return np.dot(QG + np.dot(k_T, rho)*Q, rho)

def b_dx_a_tr_dec(QG, rho):
    r"""Same as :func:`b_dx_a`, but for the linear differential equation.

    Because the nonlinear terms are discarded, this function requires fewer
    arguments.

    """
    return np.dot(QG, rho)

def a_dx_b(GQ, k_T, Q, k_T_Q, rho):
    r"""A term in Taylor integration methods.

    Function to return the :math:`\left(\vec{a}(\vec{\rho})\cdot
    \vec{\nabla}_{\vec{\rho}}\right)\vec{b}(\vec{\rho})` term for stochastic
    integration.

    GQ: numpy.array
        :math:`GQ`.
    k_T: numpy.array
        :math:`\vec{k}^T`.
    Q: numpy.array
        :math:`Q`.
    k_T_Q: numpy.array
        :math:`\vec{k}^TQ`.
    rho: numpy.array
        :math:`\rho`.

    Returns
    -------
    numpy.array
        :math:`\left(\vec{a}(\vec{\rho})\cdot
        \vec{\nabla}_{\vec{\rho}}\right)\vec{b}(\vec{\rho})`.

    """
    return np.dot(GQ + np.dot(k_T, rho)*Q, rho) + np.dot(k_T_Q, rho)*rho

def a_dx_b_tr_dec(GQ, rho):
    r"""Same as :func:`a_dx_b`, but for the linear differential equation.

    Because the nonlinear terms are discarded, this function requires fewer
    arguments.

    """
    return np.dot(GQ, rho)

def a_dx_a(Q2, rho):
    r"""A term in Taylor integration methods.

    Function to return the :math:`\left(\vec{a}(\vec{\rho})\cdot
    \vec{\nabla}_{\vec{\rho}}\right)\vec{a}(\vec{\rho})` term for stochastic
    integration.

    Parameters
    ----------
    Q2: numpy.array
        :math:`Q^2`.
    rho: numpy.array
        :math:`\rho`.

    Returns
    -------
    numpy.array
        :math:`\left(\vec{a}(\vec{\rho})\cdot
        \vec{\nabla}_{\vec{\rho}}\right)\vec{a}(\vec{\rho})`.

    """
    return np.dot(Q2, rho)

def b_dx_b_dx_b(G3, G2, G, k_T, k_T_G, k_T_G2, rho):
    r"""A term in Taylor integration methods.

    Function to return the :math:`\left(\vec{b}(\vec{\rho})\cdot
    \vec{\nabla}_{\vec{\rho}}\right)^2\vec{b}(\vec{\rho})` term for stochastic
    integration.

    Parameters
    ----------
    G3: numpy.array
        :math:`G^3`.
    G2: numpy.array
        :math:`G^2`.
    G: numpy.array
        :math:`G`.
    k_T: numpy.array
        :math:`\vec{k}^T`.
    k_T_G: numpy.array
        :math:`\vec{k}^TG`.
    k_T_G2: numpy.array
        :math:`\vec{k}^TG^2`.
    rho: numpy.array
        :math:`\rho`.

    Returns
    -------
    numpy.array
        :math:`\left(\vec{b}(\vec{\rho})\cdot
        \vec{\nabla}_{\vec{\rho}}\right)^2\vec{b}(\vec{\rho})`.

    """
    k_rho_dot = np.dot(k_T, rho)
    k_T_G_rho_dot = np.dot(k_T_G, rho)
    k_T_G2_rho_dot = np.dot(k_T_G2, rho)
    return (np.dot(G3 + 3*k_rho_dot*G2 + 3*(k_T_G_rho_dot + 2*k_rho_dot**2)*G,
                   rho) + (k_T_G2_rho_dot + 6*k_rho_dot*k_T_G_rho_dot +
                           6*k_rho_dot**3)*rho)

def b_dx_b_dx_b_tr_dec(G3, rho):
    r"""Same as :func:`b_dx_b_dx_b`, but for the linear differential equation.

    Because the nonlinear terms are discarded, this function requires fewer
    arguments.

    """
    return np.dot(G3, rho)

def b_b_dx_dx_b(G, k_T, k_T_G, rho):
    r"""A term in Taylor integration methods.

    Function to return the :math:`b^\nu b^\sigma\partial_\nu\partial_\sigma
    b^\mu\hat{e}_\mu` term for stochastic integration.

    Parameters
    ----------
    G: numpy.array
        :math:`G`.
    k_T: numpy.array
        :math:`\vec{k}^T`.
    k_T_G: numpy.array
        :math:`\vec{k}^TG`.
    rho: numpy.array
        :math:`\rho`.

    Returns
    -------
    numpy.array
        :math:`b^\nu b^\sigma\partial_\nu\partial_\sigma b^\mu\hat{e}_\mu`

    """
    k_rho_dot = np.dot(k_T, rho)
    k_T_G_rho_dot = np.dot(k_T_G, rho)
    return 2*(k_T_G_rho_dot + k_rho_dot**2)*(np.dot(G, rho) + k_rho_dot*rho)

class Solution:
    r"""Integrated solution to a differential equation.

    Packages the vectorized solution with the basis it is vectorized with
    respect to along with providing convenient functions for returning
    properties of the solution a user might care about (such as expectation
    value of an observable) without requiring the user to know anything about
    the particular representation used for numerical integration.

    """
    def __init__(self, vec_soln, basis):
        self.vec_soln = vec_soln
        self.basis = basis

    def get_expectations(self, observable, idx_slice=None, hermitian=True):
        r"""Calculate the expectation value of an observable for all times.

        Returns
        -------
        numpy.array
            The expectation values of an observable for all the calculated
            times.

        """
        # For an expectation, I want the trace with the observable. Dualize is
        # used for calculating traces with the adjoint of the operator, so I
        # need to preemptively adjoint here. This becomes important when taking
        # traces with non-hermitial observables.
        if idx_slice is None:
            idx_slice = np.s_[:]
        dual = sb.dualize(observable.conj().T, self.basis)
        if hermitian:
            dual = dual.real
        return np.dot(self.vec_soln[idx_slice], dual)

    def get_purities(self, idx_slice=None):
        r"""Calculate the purity of the state for all times.

        Returns
        -------
        numpy.array
            The purity :math:`\operatorname{Tr}[\rho^2]` at each calculated
            time.

        """
<<<<<<< HEAD
        if isinstance(self.basis, sparse.COO):
=======
        if idx_slice is None:
            idx_slice = np.s_[:]
        if isinstance(self.basis, sparse.coo.COO):
>>>>>>> 49843407
            basis_dual = np.array([np.trace(np.dot(op.conj().T, op)).real
                                   for op in self.basis.todense()])
        else:
            basis_dual = np.array([np.trace(np.dot(op.conj().T, op)).real
                                   for op in self.basis])
        return np.dot(self.vec_soln[idx_slice]**2, basis_dual)

    def get_density_matrices(self, idx_slice=None):
        r"""Represent the solution as a sequence of Hermitian arrays.

        Returns
        -------
        list of numpy.array
            The density matrix at each calculated time.

        """
        if idx_slice is None:
            idx_slice = np.s_[:]
        return np.einsum('jk,kmn->jmn', self.vec_soln[idx_slice], self.basis)

    def get_density_matrices_slow(self):
        r"""Represent the solution as a sequence of Hermitian arrays.

        Returns
        -------
        list of numpy.array
            The density matrix at each calculated time.

        """
        return [sum([comp*op for comp, op in zip(state, self.basis)])
                for state in self.vec_soln]

    def save(self, outfile):
        np.savez_compressed(outfile, vec_soln=self.vec_soln,
                            basis=self.basis)

def load_solution(infile):
    loaded = np.load(infile)
    return Solution(loaded['vec_soln'], loaded['basis'])

class LindbladIntegrator:
    r"""Template class for Lindblad integrators.

    Defines the most basic constructor shared by all integrators of Lindblad
    ordinary and stochastic master equations.

    Parameters
    ----------
    Ls : [numpy.array]
        List-like collection of Lindblad operators
    H : numpy.array
        The plant Hamiltonian
    basis : list of numpy.array, optional
        The Hermitian basis to vectorize the operators in terms of (with the
        component proportional to the identity in last place). If no basis is
        provided the generalized Gell-Mann basis will be used.
    drift_rep : numpy.array, optional
        The real matrix Q that acts on the vectorized rho as the deterministic
        evolution operator. Will save computation time if already known and
        don't need to calculate from `Ls`, and `H`.

    """
    def __init__(self, Ls, H, basis=None, drift_rep=None):
        dim = H.shape[0]
        self.basis = ssb.SparseBasis(dim, basis)

        if drift_rep is None:
            self.L_vecs = [self.basis.vectorize(L) for L in Ls]
            self.h_vec = self.basis.vectorize(H)
            self.Q = (self.basis.make_hamil_comm_matrix(self.h_vec)
                      + sum([self.basis.make_diff_op_matrix(L_vec)
                             for L_vec in self.L_vecs]))
        else:
            self.Q = drift_rep

    def a_fn(self, t, rho):
        return np.dot(self.Q, rho)

    def integrate(self, rho_0, times):
        raise NotImplementedError()

class UncondLindbladIntegrator(LindbladIntegrator):
    r"""Integrator for an unconditional Lindblad master equation.

    Parameters
    ----------
    Ls : list of numpy.array
        Collection of Lindblad operators
    H : numpy.array
        The plant Hamiltonian
    basis : list of numpy.array, optional
        The Hermitian basis to vectorize the operators in terms of (with the
        component proportional to the identity in last place). If no basis is
        provided the generalized Gell-Mann basis will be used.
    drift_rep : numpy.array, optional
        The real matrix Q that acts on the vectorized rho as the deterministic
        evolution operator. Will save computation time if already known and
        don't need to calculate from `Ls`, and `H`.

    """
    def Dfun(self, t, rho):
        return self.Q

    def integrate(self, rho_0, times, method='BDF'):
        r"""Integrate the equation for a list of times with given initial
        conditions.

        :param rho_0:   The initial state of the system
        :type rho_0:    `numpy.array`
        :param times:   A sequence of time points for which to solve for rho
        :type times:    `list(real)`
        :returns:       The components of the vecorized :math:`\rho` for all
                        specified times
        :rtype:         `Solution`

        """
        rho_0_vec = self.basis.vectorize(rho_0, dense=True).real
        ivp_soln = solve_ivp(self.a_fn,
                             (times[0], times[-1]),
                             rho_0_vec, method=method, t_eval=times,
                             jac=self.Dfun)
        return Solution(ivp_soln.y.T, self.basis.basis.todense())

    def integrate_non_herm(self, rho_0, times, method='BDF'):
        r"""Integrate the equation for a list of times with given initial
        conditions that may be non hermitian (useful for applications involving
        the quantum regression theorem).

        :param rho_0:   The initial state of the system
        :type rho_0:    `numpy.array`
        :param times:   A sequence of time points for which to solve for rho
        :type times:    `list(real)`
        :param method:  The integration method for `scipy.integrate.solve_ivp`
                        to use.
        :type method:   String
        :returns:       The components of the vecorized :math:`\rho` for all
                        specified times
        :rtype:         `Solution`

        """
        rho_0_vec = self.basis.vectorize(rho_0, dense=True)
        ivp_soln = solve_ivp(self.a_fn,
                             (times[0], times[-1]),
                             rho_0_vec, method=method, t_eval=times,
                             jac=self.Dfun)
        return Solution(ivp_soln.y.T, self.basis.basis.todense())

class UncondTimeDepLindInt(UncondLindbladIntegrator):
    r"""Integrator for an unconditional Lindblad master equation with
    time-dependent Hamiltonian and Lindblad operators.

    Parameters
    ----------
    Ls : list of [numpy.array, (numpy.array, callable), ...]
        Collection of Lindblad operators, each expressed as a list whose first
        element contains the constant part of the operator and whose subsequent
        elements are pairs whose first element is an operator and whose second
        element is the time-dependent coefficient of that operator.
    H : [numpy.array, (numpy.array, callable), ...]
        The plant Hamiltonian expressed as a list whose first element contains
        the constant part of the operator and whose subsequent elements are
        pairs whose first element is an operator and whose second element is the
        time-dependent coefficient of that operator.
    basis : list of numpy.array, optional
        The Hermitian basis to vectorize the operators in terms of (with the
        component proportional to the identity in last place). If no basis is
        provided the generalized Gell-Mann basis will be used.
    drift_rep : numpy.array, optional
        The real matrix Q that acts on the vectorized rho as the deterministic
        time-independent evolution operator. Will save computation time if
        already known and don't need to calculate from `Ls`, and `H`. Sort of a
        holdover from the time-independent case right now. Can't imagine it
        being useful in its current state for the time-dependent case.

    """
    def __init__(self, Ls, H, basis=None, drift_rep=None):
        const_Ls = [L_list[0] for L_list in Ls]
        const_H = H[0]
        # Build things so self.Q contains the time-independent operator
        super().__init__(const_Ls, const_H, basis, drift_rep)

        self.time_dep_L_vecs = [[self.basis.vectorize(L) for L, _ in L_list[1:]]
                                for L_list in Ls]

        self.time_dep_h_vecs = [self.basis.vectorize(H) for H, _ in H[1:]]

        self.linear_time_dep_L_matrices = sum([[
            self.basis.make_real_comm_matrix(L0, Lj)
            + self.basis.make_real_comm_matrix(Lj, L0)
            for Lj in L_vec_list]
            for L_vec_list, L0 in zip(self.time_dep_L_vecs, self.L_vecs)],
            [])

        self.linear_time_dep_L_fns = sum([[fn for _, fn in L_list[1:]]
                                          for L_list in Ls],
                                          [])

        self.quad_time_dep_L_matrices = sum([[
            self.basis.make_real_comm_matrix(Lj, Lk)
            for Lj, Lk in it.product(L_vec_list, repeat=2)]
            for L_vec_list in self.time_dep_L_vecs],
            [])

        self.quad_time_dep_L_fns = sum([[
            lambda t: f1(t)*f2(t)
            for (_, f1), (_, f2) in it.product(L_list[1:], repeat=2)]
            for L_list in Ls],
            [])

        self.time_dep_h_matrices = [self.basis.make_hamil_comm_matrix(h_vec)
                                    for h_vec in self.time_dep_h_vecs]

        self.time_dep_h_fns = [fn for _, fn in H[1:]]

        self.time_dep_matrices = (self.linear_time_dep_L_matrices
                                  + self.quad_time_dep_L_matrices
                                  + self.time_dep_h_matrices)

        self.time_dep_fns = (self.linear_time_dep_L_fns
                             + self.quad_time_dep_L_fns
                             + self.time_dep_h_fns)

    def Dfun(self, t, rho):
        return self.Q + sum([fn(t)*matrix
                             for fn, matrix in zip(self.time_dep_fns,
                                                   self.time_dep_matrices)])

    def a_fn(self, t, rho):
        return np.dot(self.Dfun(t, rho), rho)

class HomodyneLindbladIntegrator(UncondLindbladIntegrator):
    def __init__(self, Ls, H, meas_L_idx, basis=None, drift_rep=None, **kwargs):
        super().__init__(Ls, H, basis, drift_rep, **kwargs)
        L_meas_vec = self.L_vecs[meas_L_idx]
        L_meas = Ls[meas_L_idx]
        Id_vec = self.basis.vectorize(np.eye(L_meas.shape[0]))
        self.G = 2 * self.basis.make_real_sand_matrix(L_meas_vec, Id_vec)
        self.k_T = -2 * self.basis.dualize(L_meas).real

    def a_fn(self, rho, t):
        # TODO: The convention for the order of rho and t is inconsistent
        # between scipy's solve_ivp and sde's euler, which makes the code
        # confusing. Should probably modify sde's euler to use scipy's
        # convention, but should also look at the conventions used by the
        # stochastic solvers in julia's differential equation library.
        return self.Q @ rho

    def b_fn(self, rho, t):
        return (self.k_T @ rho) * rho + self.G @ rho

    def b_fn_tr_non_pres(self, rho, t):
        return self.G @ rho

    def integrate(self, rho_0, times, U1s=None, U2s=None):
        rho_0_vec = self.basis.vectorize(rho_0, dense=True).real
        if U1s is None:
            U1s = np.random.randn(len(times) -1)

        vec_soln = sde.euler(self.a_fn, self.b_fn, rho_0_vec, times, U1s)
        return Solution(vec_soln, self.basis.basis.todense())

    def integrate_tr_non_pres(self, rho_0, times, U1s=None, U2s=None):
        rho_0_vec = self.basis.vectorize(rho_0, dense=True).real
        if U1s is None:
            U1s = np.random.randn(len(times) -1)

        vec_soln = sde.euler(self.a_fn, self.b_fn_tr_non_pres, rho_0_vec, times,
                             U1s)
        # TODO: Having a difference between the basis stored by the Lindblad
        # integrators and that stored by the Gaussian integrators is also not
        # ideal. Eventually it would be nice for everything to be one of these
        # Lindblad integrators and have methods for constructing the Gaussian
        # versions from the relevant Gaussian parameters.
        return Solution(vec_soln, self.basis.basis.todense())

    def gen_meas_record(self, rho_0, times, U1s=None):
        r"""Simulate a measurement record.

        Integrate for a sequence of times with a given initial condition (and
        optionally specified white noise), returning a measurement record along
        with the trajectory.

        The incremental measurement outcomes making up the measurement record
        are related to the white noise increments and instantaneous state in
        the following way:

        .. math::

           dM_t=dW_t-\operatorname{tr}[(c+c^\dagger)\rho_t]

        Parameters
        ----------
        rho_0 : numpy.array of complex float
            The initial state of the system as a Hermitian matrix
        times : numpy.array of real float
            A sequence of time points for which to solve for rho
        U1s: numpy.array of real float
            Samples from a standard-normal distribution used to construct
            Wiener increments :math:`\Delta W` for each time interval. Multiple
            rows may be included for independent trajectories. ``U1s.shape`` is
            assumed to be ``(len(times) - 1,)``.

        Returns
        -------
        tuple of Solution and numpy.array
            The components of the vecorized :math:`\rho` for all specified
            times and an array of incremental measurement outcomes

        """
        if U1s is None:
            U1s = np.random.randn(len(times) -1)

        soln = self.integrate(rho_0, times, U1s)

        dts = times[1:] - times[:-1]
        dWs = np.sqrt(dts) * U1s
        tr_c_c_rs = np.array([-np.dot(self.k_T, rho_vec)
                              for rho_vec in soln.vec_soln[:-1]])
        dMs = dWs + tr_c_c_rs * dts

        return soln, dMs

class JumpLindbladIntegrator(UncondLindbladIntegrator):
    def __init__(self, Ls, H, meas_L_idx, basis=None, drift_rep=None, **kwargs):
        super().__init__(Ls, H, basis, drift_rep, **kwargs)
        L_meas_vec = self.L_vecs[meas_L_idx]
        self.G = -self.basis.make_real_sand_matrix(L_meas_vec, L_meas_vec)
        L_meas = Ls[meas_L_idx]
        self.kT = self.basis.dualize(L_meas.conj().T @ L_meas).real
        # Add the appropriate operator to convert the D operator into the
        # no-jump operator (-1/2) (L L† rho + rho L L†)
        self.lin_no_jump_op = self.Q + self.G
        # The jump operator without renormalization: L† rho L
        self.lin_jump_op = -self.G
        self.tr_fnctnl = self.basis.dualize(np.eye(L_meas.shape[0],
                                                   dtype=L_meas.dtype)).real

    def lin_no_jump_Dfun(self, t, rho):
        return self.lin_no_jump_op

    def lin_no_jump_a_fn(self, t, rho):
        return self.lin_no_jump_op @ rho

    def jump_event(self, t, rho, jump_threshold):
        return self.tr_fnctnl @ rho - jump_threshold

    def integrate(self, rho_0, times, Us=None, return_meas_rec=False,
                  method='BDF'):
        rho_0_vec = self.basis.vectorize(rho_0, dense=True).real
        if Us is None:
            jump_thresholds = iter([])
        else:
            jump_thresholds = iter(Us)
        meas_rec = []
        start_idx = 0
        vec_soln_segments = []
        jump_occurred = True
        while jump_occurred and start_idx < len(times) - 1:
            try:
                jump_threshold = next(jump_thresholds)
            except StopIteration:
                # If no jump thresholds are provided or we run out, generate new
                # random thresholds.
                jump_threshold = np.random.uniform()
            jump = partial(self.jump_event, jump_threshold=jump_threshold)
            jump.terminal = True
            ivp_soln = solve_ivp(self.lin_no_jump_a_fn,
                                 [times[start_idx], times[-1]], rho_0_vec,
                                 t_eval=times[start_idx:], events=jump,
                                 method=method, jac=self.lin_no_jump_Dfun)
            traces = np.tensordot(ivp_soln.y, self.tr_fnctnl, [0, 0])
            vec_soln_segments.append(ivp_soln.y.T / traces[:,np.newaxis])
            if ivp_soln.status == 1:
                # A jump occurred
                meas_rec.append(ivp_soln.t_events[0][0])
                start_idx += len(ivp_soln.t)
                rho_0_vec = self.lin_jump_op @ ivp_soln.y.T[-1]
                rho_0_vec = rho_0_vec / (self.tr_fnctnl @ rho_0_vec)
            else:
                jump_occurred = False
        soln = Solution(np.vstack(vec_soln_segments),
                        self.basis.basis.todense())
        return (soln, meas_rec) if return_meas_rec else soln

class GaussIntegrator:
    r"""Template class for Gaussian integrators.

    Defines the most basic constructor shared by all integrators of Gaussian
    ordinary and stochastic master equations.

    Parameters
    ----------
    c_op : numpy.array
        The coupling operator
    M_sq : complex float
        The squeezing parameter
    N : non-negative float
        The thermal parameter
    H : numpy.array
        The plant Hamiltonian
    basis : list of numpy.array, optional
        The Hermitian basis to vectorize the operators in terms of (with the
        component proportional to the identity in last place). If no basis is
        provided the generalized Gell-Mann basis will be used.
    drift_rep : numpy.array, optional
        The real matrix Q that acts on the vectorized rho as the deterministic
        evolution operator. Will save computation time if already known and
        don't need to calculate from `c_op`, `M_sq`, `N`, and `H`.

    """
    def __init__(self, c_op, M_sq, N, H, basis=None, drift_rep=None, **kwargs):
        if basis is None:
            d = c_op.shape[0]
            self.basis = gm.get_basis(d)
        else:
            self.basis = basis

        if drift_rep is None:
            self.Q = sb.construct_Q(c_op, M_sq, N, H, self.basis[:-1])
        else:
            self.Q = drift_rep

    def a_fn(self, rho, t):
        return np.dot(self.Q, rho)

    def integrate(self, rho_0, times):
        raise NotImplementedError()

class UncondGaussIntegrator(GaussIntegrator):
    r"""Integrator for an unconditional Gaussian master equation.

    Parameters
    ----------
    c_op : numpy.array
        The coupling operator
    M_sq : complex float
        The squeezing parameter
    N : non-negative float
        The thermal parameter
    H : numpy.array
        The plant Hamiltonian
    basis : list of numpy.array, optional
        The Hermitian basis to vectorize the operators in terms of (with the
        component proportional to the identity in last place). If no basis is
        provided the generalized Gell-Mann basis will be used.
    drift_rep : numpy.array, optional
        The real matrix Q that acts on the vectorized rho as the deterministic
        evolution operator. Will save computation time if already known and
        don't need to calculate from `c_op`, `M_sq`, `N`, and `H`.

    """
    def Dfun(self, t, rho):
        return self.Q

    def integrate(self, rho_0, times, method='BDF'):
        r"""Integrate the equation for a list of times with given initial
        conditions.

        :param rho_0:   The initial state of the system
        :type rho_0:    `numpy.array`
        :param times:   A sequence of time points for which to solve for rho
        :type times:    `list(real)`
        :returns:       The components of the vecorized :math:`\rho` for all
                        specified times
        :rtype:         `Solution`

        """
        rho_0_vec = sb.vectorize(rho_0, self.basis).real
        ivp_soln = solve_ivp(lambda t, rho: self.a_fn(rho, t),
                             (times[0], times[-1]),
                             rho_0_vec, method=method, t_eval=times,
                             jac=self.Dfun)
        return Solution(ivp_soln.y.T, self.basis)

    def integrate_non_herm(self, rho_0, times, method='BDF'):
        r"""Integrate the equation for a list of times with given initial
        conditions that may be non hermitian (useful for applications involving
        the quantum regression theorem).

        :param rho_0:   The initial state of the system
        :type rho_0:    `numpy.array`
        :param times:   A sequence of time points for which to solve for rho
        :type times:    `list(real)`
        :param method:  The integration method for `scipy.integrate.solve_ivp`
                        to use.
        :type method:   String
        :returns:       The components of the vecorized :math:`\rho` for all
                        specified times
        :rtype:         `Solution`

        """
        rho_0_vec = sb.vectorize(rho_0, self.basis)
        ivp_soln = solve_ivp(lambda t, rho: self.a_fn(rho, t),
                             (times[0], times[-1]),
                             rho_0_vec, method=method, t_eval=times,
                             jac=self.Dfun)
        return Solution(ivp_soln.y.T, self.basis)

class Strong_0_5_HomodyneIntegrator(GaussIntegrator):
    r"""Template class for integrators of strong order >= 0.5.

    Defines the most basic constructor shared by all integrators of Gaussian
    homodyne stochastic master equations of strong order >= 0.5.

    Parameters
    ----------
    c_op : numpy.array
        The coupling operator
    M_sq : complex float
        The squeezing parameter
    N : non-negative float
        The thermal parameter
    H : numpy.array
        The plant Hamiltonian
    basis : list of numpy.array, optional
        The Hermitian basis to vectorize the operators in terms of (with the
        component proportional to the identity in last place). If no basis is
        provided the generalized Gell-Mann basis will be used.
    drift_rep : numpy.array, optional
        The real matrix Q that acts on the vectorized rho as the deterministic
        evolution operator. Will save computation time if already known and
        don't need to calculate from `c_op`, `M_sq`, `N`, and `H`.
    diffusion_reps : dict of numpy.array, optional
        The real matrix G and row vector k_T that act on the vectorized rho as
        the stochastic evolution operator.  Will save computation time if
        already known and don't need to calculate from `c_op`, `M_sq`, and `N`.

    """
    def __init__(self, c_op, M_sq, N, H, basis=None, drift_rep=None,
                 diffusion_reps=None, **kwargs):
        super(Strong_0_5_HomodyneIntegrator, self).__init__(c_op, M_sq, N, H,
                                                            basis, drift_rep,
                                                            **kwargs)

        if diffusion_reps is None:
            self.G, self.k_T = sb.construct_G_k_T(c_op, M_sq, N, H,
                                                  self.basis[:-1])
        else:
            self.G = diffusion_reps['G']
            self.k_T = diffusion_reps['k_T']

    def b_fn(self, rho, t):
        return np.dot(self.k_T, rho)*rho + np.dot(self.G, rho)

    def b_fn_tr_dec(self, rho, t):
        # For use with a trace-decreasing linear integration function
        return np.dot(self.G, rho)

    def dW_fn(self, dM, dt, rho, t):
        return dM + np.dot(self.k_T, rho) * dt

    def integrate(self, rho_0, times, U1s=None, U2s=None):
        raise NotImplementedError()

    def integrate_tr_dec(self, rho_0, times, U1s=None, U2s=None):
        raise NotImplementedError()

    def gen_meas_record(self, rho_0, times, U1s=None):
        r"""Simulate a measurement record.

        Integrate for a sequence of times with a given initial condition (and
        optionally specified white noise), returning a measurement record along
        with the trajectory.

        The incremental measurement outcomes making up the measurement record
        are related to the white noise increments and instantaneous state in
        the following way:

        .. math::

           dM_t=dW_t-\operatorname{tr}[(c+c^\dagger)\rho_t]

        Parameters
        ----------
        rho_0 : numpy.array of complex float
            The initial state of the system as a Hermitian matrix
        times : numpy.array of real float
            A sequence of time points for which to solve for rho
        U1s: numpy.array of real float
            Samples from a standard-normal distribution used to construct
            Wiener increments :math:`\Delta W` for each time interval. Multiple
            rows may be included for independent trajectories. ``U1s.shape`` is
            assumed to be ``(len(times) - 1,)``.

        Returns
        -------
        tuple of Solution and numpy.array
            The components of the vecorized :math:`\rho` for all specified
            times and an array of incremental measurement outcomes

        """
        if U1s is None:
            U1s = np.random.randn(len(times) -1)

        soln = self.integrate(rho_0, times, U1s)

        dts = times[1:] - times[:-1]
        dWs = np.sqrt(dts) * U1s
        tr_c_c_rs = np.array([-np.dot(self.k_T, rho_vec)
                              for rho_vec in soln.vec_soln[:-1]])
        dMs = dWs + tr_c_c_rs * dts

        return soln, dMs

class Strong_1_0_HomodyneIntegrator(Strong_0_5_HomodyneIntegrator):
    r"""Template class for integrators of strong order >= 1.

    Defines the most basic constructor shared by all integrators of Gaussian
    homodyne stochastic master equations of strong order >= 1.

    Parameters
    ----------
    c_op : numpy.array
        The coupling operator
    M_sq : complex float
        The squeezing parameter
    N : non-negative float
        The thermal parameter
    H : numpy.array
        The plant Hamiltonian
    basis : list of numpy.array, optional
        The Hermitian basis to vectorize the operators in terms of (with the
        component proportional to the identity in last place). If no basis is
        provided the generalized Gell-Mann basis will be used.
    drift_rep : numpy.array, optional
        The real matrix Q that acts on the vectorized rho as the deterministic
        evolution operator. Will save computation time if already known and
        don't need to calculate from `c_op`, `M_sq`, `N`, and `H`.
    diffusion_reps : dict of numpy.array, optional
        The real matrix G and row vector k_T that act on the vectorized rho as
        the stochastic evolution operator.  Will save computation time if
        already known and don't need to calculate from `c_op`, `M_sq`, and `N`.

    """
    def __init__(self, c_op, M_sq, N, H, basis=None, drift_rep=None,
                 diffusion_reps=None, **kwargs):
        super(Strong_1_0_HomodyneIntegrator, self).__init__(c_op, M_sq, N, H,
                                                            basis, drift_rep,
                                                            diffusion_reps,
                                                            **kwargs)
        self.k_T_G = np.dot(self.k_T, self.G)
        self.G2 = np.dot(self.G, self.G)

class Strong_1_5_HomodyneIntegrator(Strong_1_0_HomodyneIntegrator):
    r"""Template class for integrators of strong order >= 1.5.

    Defines the most basic constructor shared by all integrators of Gaussian
    homodyne stochastic master equations of strong order >= 1.5.

    Parameters
    ----------
    c_op : numpy.array
        The coupling operator
    M_sq : complex float
        The squeezing parameter
    N : non-negative float
        The thermal parameter
    H : numpy.array
        The plant Hamiltonian
    basis : list of numpy.array, optional
        The Hermitian basis to vectorize the operators in terms of (with the
        component proportional to the identity in last place). If no basis is
        provided the generalized Gell-Mann basis will be used.
    drift_rep : numpy.array, optional
        The real matrix Q that acts on the vectorized rho as the deterministic
        evolution operator. Will save computation time if already known and
        don't need to calculate from `c_op`, `M_sq`, `N`, and `H`.
    diffusion_reps : dict of numpy.array, optional
        The real matrix G and row vector k_T that act on the vectorized rho as
        the stochastic evolution operator.  Will save computation time if
        already known and don't need to calculate from `c_op`, `M_sq`, and `N`.

    """
    def __init__(self, c_op, M_sq, N, H, basis=None, drift_rep=None,
                 diffusion_reps=None, **kwargs):
        super(Strong_1_5_HomodyneIntegrator, self).__init__(c_op, M_sq, N, H,
                                                            basis, drift_rep,
                                                            diffusion_reps,
                                                            **kwargs)
        self.G3 = np.dot(self.G2, self.G)
        self.Q2 = np.dot(self.Q, self.Q)
        self.QG = np.dot(self.Q, self.G)
        self.GQ = np.dot(self.G, self.Q)
        self.k_T_G2 = np.dot(self.k_T, self.G2)
        self.k_T_Q = np.dot(self.k_T, self.Q)

class EulerHomodyneIntegrator(Strong_0_5_HomodyneIntegrator):
    r"""Euler integrator for the conditional Gaussian master equation.

    Parameters
    ----------
    c_op : numpy.array
        The coupling operator
    M_sq : complex float
        The squeezing parameter
    N : non-negative float
        The thermal parameter
    H : numpy.array
        The plant Hamiltonian
    basis : list of numpy.array, optional
        The Hermitian basis to vectorize the operators in terms of (with the
        component proportional to the identity in last place). If no basis is
        provided the generalized Gell-Mann basis will be used.
    drift_rep : numpy.array, optional
        The real matrix Q that acts on the vectorized rho as the deterministic
        evolution operator. Will save computation time if already known and
        don't need to calculate from `c_op`, `M_sq`, `N`, and `H`.
    diffusion_reps : dict of numpy.array, optional
        The real matrix G and row vector k_T that act on the vectorized rho as
        the stochastic evolution operator.  Will save computation time if
        already known and don't need to calculate from `c_op`, `M_sq`, and `N`.

    """

    def integrate(self, rho_0, times, U1s=None, U2s=None):
        r"""Integrate the initial value problem.

        Integrate for a sequence of times with a given initial condition (and
        optionally specified white noise).

        Parameters
        ----------
        rho_0: numpy.array
            The initial state of the system
        times: numpy.array
            A sequence of time points for which to solve for rho
        U1s: numpy.array(len(times) - 1)
            Samples from a standard-normal distribution used to construct
            Wiener increments :math:`\Delta W` for each time interval. Multiple
            rows may be included for independent trajectories.
        U2s: numpy.array(len(times) - 1)
            Unused, included to make the argument list uniform with
            higher-order integrators.

        Returns
        -------
        Solution
            The state of :math:`\rho` for all specified times

        """
        rho_0_vec = sb.vectorize(rho_0, self.basis).real
        if U1s is None:
            U1s = np.random.randn(len(times) -1)

        vec_soln = sde.euler(self.a_fn, self.b_fn, rho_0_vec, times, U1s)
        return Solution(vec_soln, self.basis)

    def integrate_tr_dec(self, rho_0, times, U1s=None, U2s=None):
        r"""Integrate the initial value problem.

        Integrate for a sequence of times with a given initial condition (and
        optionally specified white noise). Integrates the linear equation,
        which ignores the tr[(c + cdag) rho] rho term and therefore decreases
        the trace.

        Parameters
        ----------
        rho_0: numpy.array
            The initial state of the system
        times: numpy.array
            A sequence of time points for which to solve for rho
        U1s: numpy.array(len(times) - 1)
            Samples from a standard-normal distribution used to construct
            Wiener increments :math:`\Delta W` for each time interval. Multiple
            rows may be included for independent trajectories.
        U2s: numpy.array(len(times) - 1)
            Unused, included to make the argument list uniform with
            higher-order integrators.

        Returns
        -------
        Solution
            The state of :math:`\rho` for all specified times

        """
        rho_0_vec = sb.vectorize(rho_0, self.basis).real
        if U1s is None:
            U1s = np.random.randn(len(times) -1)

        vec_soln = sde.euler(self.a_fn, self.b_fn_tr_dec, rho_0_vec, times,
                             U1s)
        return Solution(vec_soln, self.basis)

    def integrate_measurements(self, rho_0, times, dMs):
        r"""Integrate system evolution conditioned on a measurement record.

        Parameters
        ----------
        rho_0: numpy.array
            The initial state of the system
        times: numpy.array
            A sequence of time points for which to solve for rho
        dMs: numpy.array(len(times) - 1)
            Incremental measurement outcomes used to drive the SDE.

        Returns
        -------
        Solution
            The components of the vecorized :math:`\rho` for all specified
            times

        """
        rho_0_vec = sb.vectorize(rho_0, self.basis).real

        vec_soln = sde.meas_euler(self.a_fn, self.b_fn, self.dW_fn, rho_0_vec,
                                  times, dMs)
        return Solution(vec_soln, self.basis)

class MilsteinHomodyneIntegrator(Strong_1_0_HomodyneIntegrator):
    r"""Milstein integrator for the conditional Gaussian master equation.

    Parameters
    ----------
    c_op : numpy.array
        The coupling operator
    M_sq : complex float
        The squeezing parameter
    N : non-negative float
        The thermal parameter
    H : numpy.array
        The plant Hamiltonian
    basis : list of numpy.array, optional
        The Hermitian basis to vectorize the operators in terms of (with the
        component proportional to the identity in last place). If no basis is
        provided the generalized Gell-Mann basis will be used.
    drift_rep : numpy.array, optional
        The real matrix Q that acts on the vectorized rho as the deterministic
        evolution operator. Will save computation time if already known and
        don't need to calculate from `c_op`, `M_sq`, `N`, and `H`.
    diffusion_reps : dict of numpy.array, optional
        The real matrix G and row vector k_T that act on the vectorized rho as
        the stochastic evolution operator.  Will save computation time if
        already known and don't need to calculate from `c_op`, `M_sq`, and `N`.

    """
    def b_dx_b_fn(self, rho, t):
        # TODO: May want this to be defined by the constructor to facilitate
        # numba optimization.
        return b_dx_b(self.G2, self.k_T_G, self.G, self.k_T, rho)

    def b_dx_b_fn_tr_dec(self, rho, t):
        # Used by trace decreasing interator
        return b_dx_b_tr_dec(self.G2, rho)

    def integrate(self, rho_0, times, U1s=None, U2s=None):
        r"""Integrate the initial value problem.

        Integrate for a sequence of times with a given initial condition (and
        optionally specified white noise).

        Parameters
        ----------
        rho_0: numpy.array
            The initial state of the system
        times: numpy.array
            A sequence of time points for which to solve for rho
        U1s: numpy.array(len(times) - 1)
            Samples from a standard-normal distribution used to construct
            Wiener increments :math:`\Delta W` for each time interval. Multiple
            rows may be included for independent trajectories.
        U2s: numpy.array(len(times) - 1)
            Unused, included to make the argument list uniform with
            higher-order integrators.

        Returns
        -------
        Solution
            The state of :math:`\rho` for all specified times

        """
        rho_0_vec = sb.vectorize(rho_0, self.basis).real
        if U1s is None:
            U1s = np.random.randn(len(times) -1)

        vec_soln = sde.milstein(self.a_fn, self.b_fn, self.b_dx_b_fn, rho_0_vec,
                                times, U1s)
        return Solution(vec_soln, self.basis)

    def integrate_tr_dec(self, rho_0, times, U1s=None, U2s=None):
        r"""Integrate the initial value problem.

        Integrate for a sequence of times with a given initial condition (and
        optionally specified white noise). Integrates the linear equation,
        which ignores the tr[(c + cdag) rho] rho term and therefore decreases
        the trace.

        Parameters
        ----------
        rho_0: numpy.array
            The initial state of the system
        times: numpy.array
            A sequence of time points for which to solve for rho
        U1s: numpy.array(len(times) - 1)
            Samples from a standard-normal distribution used to construct
            Wiener increments :math:`\Delta W` for each time interval. Multiple
            rows may be included for independent trajectories.
        U2s: numpy.array(len(times) - 1)
            Unused, included to make the argument list uniform with
            higher-order integrators.

        Returns
        -------
        Solution
            The state of :math:`\rho` for all specified times

        """
        rho_0_vec = sb.vectorize(rho_0, self.basis).real
        if U1s is None:
            U1s = np.random.randn(len(times) -1)

        vec_soln = sde.milstein(self.a_fn, self.b_fn_tr_dec,
                                self.b_dx_b_fn_tr_dec, rho_0_vec, times, U1s)
        return Solution(vec_soln, self.basis)

    def integrate_measurements(self, rho_0, times, dMs):
        r"""Integrate system evolution conditioned on a measurement record.

        Parameters
        ----------
        rho_0: numpy.array
            The initial state of the system
        times: numpy.array
            A sequence of time points for which to solve for rho
        dMs: numpy.array(len(times) - 1)
            Incremental measurement outcomes used to drive the SDE.

        Returns
        -------
        Solution
            The components of the vecorized :math:`\rho` for all specified
            times

        """
        rho_0_vec = sb.vectorize(rho_0, self.basis).real

        vec_soln = sde.meas_milstein(self.a_fn, self.b_fn, self.b_dx_b_fn,
                                     self.dW_fn, rho_0_vec, times, dMs)
        return Solution(vec_soln, self.basis)

class FaultyMilsteinHomodyneIntegrator(MilsteinHomodyneIntegrator):
    r"""Integrator included to test if grid convergence could identify an error
    I originally had in my Milstein integrator (missing a factor of 1/2 in front
    of the term that's added to the Euler scheme)

    """

    def integrate(self, rho_0, times, U1s=None, U2s=None):
        rho_0_vec = sb.vectorize(rho_0, self.basis).real
        if U1s is None:
            U1s = np.random.randn(len(times) -1)

        vec_soln = sde.faulty_milstein(self.a_fn, self.b_fn, self.b_dx_b_fn,
                                       rho_0_vec, times, U1s)
        return Solution(vec_soln, self.basis)

class Taylor_1_5_HomodyneIntegrator(Strong_1_5_HomodyneIntegrator):
    r"""Order 1.5 Taylor ntegrator for the conditional Gaussian master equation.

    Parameters
    ----------
    c_op : numpy.array
        The coupling operator
    M_sq : complex float
        The squeezing parameter
    N : non-negative float
        The thermal parameter
    H : numpy.array
        The plant Hamiltonian
    basis : list of numpy.array, optional
        The Hermitian basis to vectorize the operators in terms of (with the
        component proportional to the identity in last place). If no basis is
        provided the generalized Gell-Mann basis will be used.
    drift_rep : numpy.array, optional
        The real matrix Q that acts on the vectorized rho as the deterministic
        evolution operator. Will save computation time if already known and
        don't need to calculate from `c_op`, `M_sq`, `N`, and `H`.
    diffusion_reps : dict of numpy.array, optional
        The real matrix G and row vector k_T that act on the vectorized rho as
        the stochastic evolution operator.  Will save computation time if
        already known and don't need to calculate from `c_op`, `M_sq`, and `N`.

    """
    def a_fn(self, rho):
        return np.dot(self.Q, rho)

    def b_fn(self, rho):
        return np.dot(self.k_T, rho)*rho + np.dot(self.G, rho)

    def b_fn_tr_dec(self, rho):
        return np.dot(self.G, rho)

    def b_dx_b_fn(self, rho):
        return b_dx_b(self.G2, self.k_T_G, self.G, self.k_T, rho)

    def b_dx_b_fn_tr_dec(self, rho):
        return b_dx_b_tr_dec(self.G2, rho)

    def b_dx_a_fn(self, rho):
        return b_dx_a(self.QG, self.k_T, self.Q, rho)

    def b_dx_a_fn_tr_dec(self, rho):
        return b_dx_a_tr_dec(self.QG, rho)

    def a_dx_b_fn(self, rho):
        return a_dx_b(self.GQ, self.k_T, self.Q, self.k_T_Q, rho)

    def a_dx_b_fn_tr_dec(self, rho):
        return a_dx_b_tr_dec(self.GQ, rho)

    def a_dx_a_fn(self, rho):
        return a_dx_a(self.Q2, rho)

    def b_dx_b_dx_b_fn(self, rho):
        return b_dx_b_dx_b(self.G3, self.G2, self.G, self.k_T, self.k_T_G,
                           self.k_T_G2, rho)

    def b_dx_b_dx_b_fn_tr_dec(self, rho):
        return b_dx_b_dx_b_tr_dec(self.G3, rho)

    def b_b_dx_dx_b_fn(self, rho):
        return b_b_dx_dx_b(self.G, self.k_T, self.k_T_G, rho)

    def b_b_dx_dx_b_fn_tr_dec(self, rho):
        return 0

    def b_b_dx_dx_a_fn(self, rho):
        return 0

    def integrate(self, rho_0, times, U1s=None, U2s=None):
        r"""Integrate the initial value problem.

        Integrate for a sequence of times with a given initial condition (and
        optionally specified white noise).

        Parameters
        ----------
        rho_0: numpy.array
            The initial state of the system
        times: numpy.array
            A sequence of time points for which to solve for rho
        U1s: numpy.array(len(times) - 1)
            Samples from a standard-normal distribution used to construct
            Wiener increments :math:`\Delta W` for each time interval. Multiple
            rows may be included for independent trajectories.
        U2s: numpy.array(len(times) - 1)
            Unused, included to make the argument list uniform with
            higher-order integrators.

        Returns
        -------
        Solution
            The state of :math:`\rho` for all specified times

        """
        rho_0_vec = sb.vectorize(rho_0, self.basis).real
        if U1s is None:
            U1s = np.random.randn(len(times) -1)
        if U2s is None:
            U2s = np.random.randn(len(times) -1)

        vec_soln = sde.time_ind_taylor_1_5(self.a_fn, self.b_fn, self.b_dx_b_fn,
                                           self.b_dx_a_fn, self.a_dx_b_fn,
                                           self.a_dx_a_fn, self.b_dx_b_dx_b_fn,
                                           self.b_b_dx_dx_b_fn,
                                           self.b_b_dx_dx_a_fn,
                                           rho_0_vec, times, U1s, U2s)
        return Solution(vec_soln, self.basis)

    def integrate_tr_dec(self, rho_0, times, U1s=None, U2s=None):
        r"""Integrate the initial value problem.

        Integrate for a sequence of times with a given initial condition (and
        optionally specified white noise). Integrates the linear equation,
        which ignores the tr[(c + cdag) rho] rho term and therefore decreases
        the trace.

        Parameters
        ----------
        rho_0: numpy.array
            The initial state of the system
        times: numpy.array
            A sequence of time points for which to solve for rho
        U1s: numpy.array(len(times) - 1)
            Samples from a standard-normal distribution used to construct
            Wiener increments :math:`\Delta W` for each time interval. Multiple
            rows may be included for independent trajectories.
        U2s: numpy.array(len(times) - 1)
            Unused, included to make the argument list uniform with
            higher-order integrators.

        Returns
        -------
        Solution
            The state of :math:`\rho` for all specified times

        """
        rho_0_vec = sb.vectorize(rho_0, self.basis).real
        if U1s is None:
            U1s = np.random.randn(len(times) -1)
        if U2s is None:
            U2s = np.random.randn(len(times) -1)

        vec_soln = sde.time_ind_taylor_1_5(self.a_fn, self.b_fn_tr_dec,
                                           self.b_dx_b_fn_tr_dec,
                                           self.b_dx_a_fn_tr_dec,
                                           self.a_dx_b_fn_tr_dec,
                                           self.a_dx_a_fn,
                                           self.b_dx_b_dx_b_fn_tr_dec,
                                           self.b_b_dx_dx_b_fn_tr_dec,
                                           self.b_b_dx_dx_a_fn,
                                           rho_0_vec, times, U1s, U2s)
        return Solution(vec_soln, self.basis)

class TrDecMilsteinHomodyneIntegrator(MilsteinHomodyneIntegrator):
    """Milstein integrator that does not preserve trace.

    Only does the linear evolution, where the decrease in trace now encodes
    the likelihood of the particular trajectory. Might be more appropriate to
    include as a particulare `integrate_tr_dec` method in preëxisting integrator
    classes.

    """
    def __init__(self, c_op, M_sq, N, H, basis=None, drift_rep=None,
                 diffusion_reps=None, **kwargs):
        super(TrDecMilsteinHomodyneIntegrator, self).__init__(c_op, M_sq, N, H,
                                                              basis, drift_rep,
                                                              diffusion_reps,
                                                              **kwargs)
        self.k_T = 0
        self.k_T_G = np.zeros(self.G.shape)

class IntegratorFactory:
    r"""Factory that pre-computes things for other integrators.

    A class that pre-computes some of the things in common to a family of
    integrators one wants to construct instances of.

    Parameters
    ----------
    IntClass : Class of integrator
        A class inheriting from :class:`GaussIntegrator` that you want to
        create many instances of.
    precomp_data
        Data needed by the `IntClass` constructor common across all integrators
        in the family of interest in the form that can be passed to the
        `parameter_fn` as `precomp_data`.
    parameter_fn
        Function that takes the parameters defining the instance of the family
        to be generated and the precomputed data and returns ``**kwargs`` to pass
        to the constructor of `IntClass`.

    """
    def __init__(self, IntClass, precomp_data, parameter_fn):
        self.precomp_data = precomp_data
        self.parameter_fn = parameter_fn
        self.IntClass = IntClass

    def make_integrator(self, params):
        """Create a new integrator.

        Create a new instance of `IntClass`, feeding `params` and
        `precomp_data` to the constructor.

        """
        constructor_kwargs = self.parameter_fn(params, self.precomp_data)
        return self.IntClass(**constructor_kwargs)<|MERGE_RESOLUTION|>--- conflicted
+++ resolved
@@ -270,13 +270,9 @@
             time.
 
         """
-<<<<<<< HEAD
-        if isinstance(self.basis, sparse.COO):
-=======
         if idx_slice is None:
             idx_slice = np.s_[:]
-        if isinstance(self.basis, sparse.coo.COO):
->>>>>>> 49843407
+        if isinstance(self.basis, sparse.COO):
             basis_dual = np.array([np.trace(np.dot(op.conj().T, op)).real
                                    for op in self.basis.todense()])
         else:
